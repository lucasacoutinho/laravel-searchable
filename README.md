--- conflicted
+++ resolved
@@ -88,11 +88,7 @@
 
 ```php
 $searchResults = (new Search())
-<<<<<<< HEAD
    ->registerModel(User::class, 'name')
-=======
-   ->registerModel(User::class, 'name');
->>>>>>> e64c83a2
    ->perform('john');
 ```
 
@@ -104,11 +100,7 @@
 // use multiple model attributes
 
 $searchResults = (new Search())
-<<<<<<< HEAD
    ->registerModel(User::class, 'first_name', 'last_name')
-=======
-   ->registerModel(User::class, 'first_name', 'last_name');
->>>>>>> e64c83a2
    ->perform('john');
    
 // or use an array of model attributes
